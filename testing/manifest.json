--- conflicted
+++ resolved
@@ -1,171 +1,95 @@
 {
-<<<<<<< HEAD
   "generated": "2025-08-15T23:25:18.950Z",
-=======
-  "generated": "2025-08-16T14:12:31.569Z",
->>>>>>> 65321675
   "files": [
     {
       "name": "breakpoint-test.html",
       "size": 34161,
-<<<<<<< HEAD
-      "modified": "2025-08-15T21:47:45.856Z"
-=======
       "modified": "2025-08-16T14:12:27.724Z"
->>>>>>> 65321675
     },
     {
       "name": "calendar-timeout-test.html",
       "size": 9897,
-<<<<<<< HEAD
       "modified": "2025-08-15T21:47:45.860Z"
-=======
-      "modified": "2025-08-16T14:12:27.724Z"
->>>>>>> 65321675
     },
     {
       "name": "debug-calendar-loading.html",
       "size": 4061,
-<<<<<<< HEAD
       "modified": "2025-08-15T21:47:45.860Z"
-=======
-      "modified": "2025-08-16T14:12:27.724Z"
->>>>>>> 65321675
     },
     {
       "name": "hero-variations-tester.html",
       "size": 26248,
-<<<<<<< HEAD
       "modified": "2025-08-15T21:47:45.860Z"
-=======
-      "modified": "2025-08-16T14:12:27.724Z"
->>>>>>> 65321675
     },
     {
       "name": "iframe-fix-test.html",
       "size": 9922,
-<<<<<<< HEAD
       "modified": "2025-08-15T21:47:45.860Z"
-=======
-      "modified": "2025-08-16T14:12:27.724Z"
->>>>>>> 65321675
     },
     {
       "name": "index.html",
       "size": 18216,
-<<<<<<< HEAD
       "modified": "2025-08-15T21:47:45.860Z"
-=======
-      "modified": "2025-08-16T14:12:27.724Z"
->>>>>>> 65321675
     },
     {
       "name": "simple-calendar-test.html",
       "size": 1795,
-<<<<<<< HEAD
       "modified": "2025-08-15T21:47:45.860Z"
-=======
-      "modified": "2025-08-16T14:12:27.724Z"
->>>>>>> 65321675
     },
     {
       "name": "style-test.html",
       "size": 26360,
-<<<<<<< HEAD
       "modified": "2025-08-15T21:47:45.860Z"
-=======
-      "modified": "2025-08-16T14:12:27.724Z"
->>>>>>> 65321675
     },
     {
       "name": "test-calendar-logging.html",
       "size": 68099,
-<<<<<<< HEAD
       "modified": "2025-08-15T21:47:45.860Z"
-=======
-      "modified": "2025-08-16T14:12:27.725Z"
->>>>>>> 65321675
     },
     {
       "name": "test-direct-google-calendar.html",
       "size": 8920,
-<<<<<<< HEAD
       "modified": "2025-08-15T21:47:45.860Z"
-=======
-      "modified": "2025-08-16T14:12:27.725Z"
->>>>>>> 65321675
     },
     {
       "name": "test-display-modes.html",
       "size": 10729,
-<<<<<<< HEAD
       "modified": "2025-08-15T21:47:45.860Z"
-=======
-      "modified": "2025-08-16T14:12:27.725Z"
->>>>>>> 65321675
     },
     {
       "name": "test-error-logging-fix.html",
       "size": 6806,
-<<<<<<< HEAD
       "modified": "2025-08-15T21:47:45.860Z"
-=======
-      "modified": "2025-08-16T14:12:27.725Z"
->>>>>>> 65321675
     },
     {
       "name": "test-eventbrite-address-fix.html",
       "size": 7179,
-<<<<<<< HEAD
       "modified": "2025-08-15T21:47:45.860Z"
-=======
-      "modified": "2025-08-16T14:12:27.725Z"
->>>>>>> 65321675
     },
     {
       "name": "test-google-sheets-loader.html",
       "size": 40540,
-<<<<<<< HEAD
       "modified": "2025-08-15T21:47:45.860Z"
-=======
-      "modified": "2025-08-16T14:12:27.725Z"
->>>>>>> 65321675
     },
     {
       "name": "test-hyphenation-fix.html",
       "size": 6108,
-<<<<<<< HEAD
       "modified": "2025-08-15T21:47:45.860Z"
-=======
-      "modified": "2025-08-16T14:12:27.725Z"
->>>>>>> 65321675
     },
     {
       "name": "test-map-icons.html",
       "size": 61258,
-<<<<<<< HEAD
       "modified": "2025-08-15T21:47:45.860Z"
-=======
-      "modified": "2025-08-16T14:12:27.726Z"
->>>>>>> 65321675
     },
     {
       "name": "test-unified-scraper.html",
       "size": 32064,
-<<<<<<< HEAD
       "modified": "2025-08-15T21:47:45.860Z"
-=======
-      "modified": "2025-08-16T14:12:27.726Z"
->>>>>>> 65321675
     },
     {
       "name": "ultimate-style-tester.html",
-      "size": 116287,
-<<<<<<< HEAD
+      "size": 116287,=
       "modified": "2025-08-15T21:47:45.860Z"
-=======
-      "modified": "2025-08-16T14:12:27.726Z"
->>>>>>> 65321675
     }
   ]
 }