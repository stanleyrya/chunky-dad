--- conflicted
+++ resolved
@@ -1,10 +1,6 @@
 {
-<<<<<<< HEAD
   "generated": "2025-07-23T03:36:53.980Z",
   "files": [
-=======
-  "testFiles": [
->>>>>>> 5c200e28
     {
       "name": "breakpoint-test.html",
       "size": 34162,
