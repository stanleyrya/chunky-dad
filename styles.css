--- conflicted
+++ resolved
@@ -1177,11 +1177,8 @@
         box-shadow: none;
         padding: 0;
         margin: 0;
-<<<<<<< HEAD
-=======
         width: 100%;
         overflow: hidden;
->>>>>>> 272fd9b9
     }
     
     #events-map {
