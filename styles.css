/* Reset and Base Styles */
* {
    margin: 0;
    padding: 0;
    box-sizing: border-box;
}

body {
    font-family: 'Poppins', sans-serif;
    line-height: 1.6;
    color: #333;
    scroll-behavior: smooth;
    margin: 0;
    padding: 0;
    padding-top: 80px; /* Account for fixed header */
    overflow-x: hidden; /* Prevent horizontal scroll */
}

html {
    overflow-x: hidden; /* Prevent horizontal scroll */
}

/* Prevent all elements from overflowing on small screens */
@media (max-width: 768px) {
    * {
        max-width: 100%;
        box-sizing: border-box;
    }
}

.container {
    max-width: 1200px;
    margin: 0 auto;
    padding: 0 20px;
    width: 100%;
    box-sizing: border-box;
}

/* Header and Navigation */
header {
    background: linear-gradient(135deg, #667eea 0%, #764ba2 100%);
    box-shadow: 0 2px 10px rgba(0,0,0,0.1);
    position: fixed;
    top: 0;
    left: 0;
    right: 0;
    z-index: 1000;
    transition: all 0.4s cubic-bezier(0.4, 0, 0.2, 1);
    overflow: hidden;
}

.nav-container {
    display: flex;
    justify-content: space-between;
    align-items: center;
    padding: 1rem 2rem;
    max-width: 1200px;
    margin: 0 auto;
    position: relative;
    width: 100%;
    box-sizing: border-box;
}

.logo h1 {
    color: white;
    font-size: 1.8rem;
    font-weight: 600;
}

.logo a {
    color: white;
    text-decoration: none;
}

.nav-menu {
    display: flex;
    list-style: none;
    gap: 2rem;
}

.nav-menu a {
    color: white;
    text-decoration: none;
    font-weight: 500;
    transition: color 0.3s ease;
}

.nav-menu a:hover {
    color: #ffd700;
}

.hamburger {
    display: none;
    flex-direction: column;
    cursor: pointer;
}

.hamburger span {
    width: 25px;
    height: 3px;
    background: white;
    margin: 3px 0;
    transition: 0.3s;
}

/* Hero Section */
.hero {
    background: linear-gradient(135deg, #667eea 0%, #764ba2 100%);
    color: white;
    padding: 120px 0 80px;
    display: flex;
    align-items: center;
    min-height: 100vh;
}

.hero-content {
    flex: 1;
    padding: 0 2rem;
}

.hero-content h2 {
    font-size: 3.5rem;
    margin-bottom: 1rem;
    font-weight: 700;
}

.hero-content p {
    font-size: 1.2rem;
    margin-bottom: 2rem;
    opacity: 0.9;
}

.hero-buttons {
    display: flex;
    gap: 1rem;
    flex-wrap: wrap;
}

.cta-button {
    background: linear-gradient(45deg, #ff6b6b, #ee5a24);
    color: white;
    border: none;
    padding: 15px 30px;
    font-size: 1.1rem;
    font-weight: 600;
    border-radius: 50px;
    cursor: pointer;
    transition: all 0.3s ease;
    box-shadow: 0 4px 15px rgba(255, 107, 107, 0.3);
    text-decoration: none;
    display: inline-block;
}

.cta-button.secondary {
    background: linear-gradient(45deg, #4ecdc4, #44a08d);
    box-shadow: 0 4px 15px rgba(78, 205, 196, 0.3);
}

.cta-button:hover {
    transform: translateY(-2px);
    box-shadow: 0 6px 20px rgba(255, 107, 107, 0.4);
}

.cta-button.secondary:hover {
    box-shadow: 0 6px 20px rgba(78, 205, 196, 0.4);
}

.hero-image {
    flex: 1;
    display: flex;
    justify-content: center;
    align-items: center;
    padding: 0 2rem;
}

.placeholder-image {
    width: 200px;
    height: 200px;
    background: rgba(255, 255, 255, 0.1);
    border-radius: 50%;
    display: flex;
    align-items: center;
    justify-content: center;
    font-size: 4rem;
    backdrop-filter: blur(10px);
    border: 2px solid rgba(255, 255, 255, 0.2);
}

/* Section Styles */
.section-subtitle {
    text-align: center;
    font-size: 1.2rem;
    color: #666;
    margin-bottom: 3rem;
    font-weight: 400;
}

/* Cities Section */
.cities {
    padding: 80px 0;
    background: #f8f9ff;
}

.cities h2 {
    text-align: center;
    font-size: 2.5rem;
    margin-bottom: 1rem;
    color: #333;
}

.cities-grid {
    display: grid;
    grid-template-columns: repeat(auto-fit, minmax(280px, 1fr));
    gap: 2rem;
    width: 100%;
    box-sizing: border-box;
}

.city-card {
    background: white;
    border-radius: 20px;
    overflow: hidden;
    box-shadow: 0 8px 25px rgba(0,0,0,0.1);
    transition: all 0.3s cubic-bezier(0.4, 0, 0.2, 1);
    cursor: pointer;
    will-change: transform;
}

.city-card:hover {
    transform: translateY(-5px);
    box-shadow: 0 12px 35px rgba(0,0,0,0.15);
}

.city-image {
    background: linear-gradient(135deg, #667eea 0%, #764ba2 100%);
    height: 120px;
    display: flex;
    align-items: center;
    justify-content: center;
    font-size: 3rem;
    color: white;
}

.city-info {
    padding: 2rem;
}

.city-info h3 {
    font-size: 1.5rem;
    margin-bottom: 0.5rem;
    color: #333;
}

.city-info p {
    color: #666;
    margin-bottom: 1rem;
}

.city-highlights {
    display: flex;
    flex-wrap: wrap;
    gap: 0.5rem;
}

.highlight {
    background: #e8f2ff;
    color: #667eea;
    padding: 0.3rem 0.8rem;
    border-radius: 20px;
    font-size: 0.9rem;
    font-weight: 500;
}

/* Events Section */
.events {
    padding: 80px 0;
    background: white;
}

.events h2 {
    text-align: center;
    font-size: 2.5rem;
    margin-bottom: 1rem;
    color: #333;
}

.events-grid {
    display: grid;
    grid-template-columns: repeat(auto-fit, minmax(320px, 1fr));
    gap: 2rem;
    width: 100%;
    box-sizing: border-box;
}

.event-card {
    background: #f8f9ff;
    border-radius: 15px;
    padding: 2rem;
    box-shadow: 0 5px 20px rgba(0,0,0,0.1);
    transition: all 0.3s cubic-bezier(0.4, 0, 0.2, 1);
    will-change: transform;
}

.event-card:hover {
    transform: translateY(-5px);
}

.event-header {
    display: flex;
    justify-content: space-between;
    align-items: flex-start;
    margin-bottom: 1rem;
}

.event-icon {
    font-size: 2.5rem;
    margin-right: 1rem;
}

.event-date {
    background: linear-gradient(45deg, #ff6b6b, #ee5a24);
    color: white;
    padding: 0.5rem 1rem;
    border-radius: 20px;
    font-size: 0.9rem;
    font-weight: 600;
}

.event-card h3 {
    font-size: 1.5rem;
    color: #333;
    margin-bottom: 0.5rem;
}

.event-details {
    display: flex;
    flex-direction: column;
    gap: 0.5rem;
    margin-top: 1rem;
}

.event-details span {
    font-size: 0.9rem;
    color: #666;
}

/* Businesses Section */
.businesses {
    padding: 80px 0;
    background: #f8f9ff;
}

.businesses h2 {
    text-align: center;
    font-size: 2.5rem;
    margin-bottom: 1rem;
    color: #333;
}

.business-categories {
    display: grid;
    grid-template-columns: repeat(auto-fit, minmax(240px, 1fr));
    gap: 2rem;
    width: 100%;
    box-sizing: border-box;
}

.category-card {
    background: white;
    padding: 2rem;
    border-radius: 15px;
    text-align: center;
    box-shadow: 0 5px 20px rgba(0,0,0,0.1);
    transition: all 0.3s cubic-bezier(0.4, 0, 0.2, 1);
    position: relative;
    will-change: transform;
}

.category-card:hover {
    transform: translateY(-5px);
}

.category-icon {
    font-size: 3rem;
    margin-bottom: 1rem;
}

.category-card h3 {
    font-size: 1.3rem;
    margin-bottom: 1rem;
    color: #333;
}

.category-card p {
    color: #666;
    margin-bottom: 1rem;
}

.coming-soon {
    background: linear-gradient(45deg, #4ecdc4, #44a08d);
    color: white;
    padding: 0.5rem 1rem;
    border-radius: 20px;
    font-size: 0.9rem;
    font-weight: 600;
}

/* City Page Styles */
.city-page {
    padding-top: 0px;
}

.city-hero {
    background: linear-gradient(135deg, #667eea 0%, #764ba2 100%);
    color: white;
    padding: 80px 0 60px;
    text-align: center;
}

.city-header h1 {
    font-size: 3rem;
    margin-bottom: 0.5rem;
    padding: 0 1rem;
    overflow: visible;
    text-overflow: clip;
    white-space: normal;
    line-height: 1.1;
}

.city-tagline {
    font-size: 1.3rem;
    opacity: 0.9;
}

/* Smooth loading states for city title and tagline */
.city-title-hidden,
.city-tagline-hidden {
    opacity: 1;
    height: auto;
    overflow: visible;
    margin: inherit;
    padding: inherit;
    transition: all 0.4s cubic-bezier(0.4, 0, 0.2, 1);
}

.city-title-hidden {
    font-size: 3rem;
}

.city-tagline-hidden {
    font-size: 1.3rem;
}

/* Smooth content reveal for sections */
.content-hidden {
    opacity: 1;
    transform: translateY(0);
    transition: all 0.4s cubic-bezier(0.4, 0, 0.2, 1);
}

/* City pages have all content visible immediately */
.city-page .content-hidden {
    opacity: 1;
    transform: translateY(0);
}

.content-hidden:not(.content-hidden) {
    opacity: 1;
    transform: translateY(0);
}

/* Weekly Calendar */
.weekly-calendar {
    padding: 30px 0;
    background: linear-gradient(135deg, #ffffff 0%, #f8f9ff 100%);
    position: relative;
}

.weekly-calendar::before {
    content: '';
    position: absolute;
    top: 0;
    left: 0;
    right: 0;
    height: 100%;
    background: url("data:image/svg+xml,%3Csvg width='40' height='40' viewBox='0 0 40 40' xmlns='http://www.w3.org/2000/svg'%3E%3Cg fill='none' fill-rule='evenodd'%3E%3Cg fill='%23667eea' fill-opacity='0.02'%3E%3Cpath d='M20 20c0-6.627-5.373-12-12-12s-12 5.373-12 12 5.373 12 12 12 12-5.373 12-12zm12 0c0-6.627-5.373-12-12-12s-12 5.373-12 12 5.373 12 12 12 12-5.373 12-12z'/%3E%3C/g%3E%3C/g%3E%3C/svg%3E") repeat;
    pointer-events: none;
}

.calendar-header {
    display: flex;
    justify-content: space-between;
    align-items: center;
    margin-bottom: 1.5rem;
    position: relative;
    z-index: 2;
    flex-wrap: wrap;
    gap: 1rem;
}

.calendar-header h2 {
    font-size: 2.5rem;
    color: #333;
    position: relative;
    margin: 0;
}

/* Removed underline styling for cleaner look
.calendar-header h2::after {
    content: '';
    display: block;
    width: 80px;
    height: 4px;
    background: linear-gradient(90deg, #667eea, #764ba2);
    margin: 1rem 0 0;
    border-radius: 2px;
}
*/

.calendar-controls {
    display: flex;
    align-items: center;
    gap: 1rem;
    flex-wrap: nowrap;
}

.view-toggle {
    display: flex;
    background: white;
    border-radius: 12px;
    padding: 4px;
    box-shadow: 0 4px 15px rgba(0,0,0,0.1);
    border: 2px solid #e8f2ff;
}

.view-btn {
    background: transparent;
    border: none;
    padding: 0.7rem 1.2rem;
    border-radius: 8px;
    font-family: 'Poppins', sans-serif;
    font-weight: 500;
    cursor: pointer;
    transition: all 0.3s cubic-bezier(0.4, 0, 0.2, 1);
    color: #666;
    font-size: 0.9rem;
}

.view-btn.active {
    background: linear-gradient(135deg, #667eea 0%, #764ba2 100%);
    color: white;
    box-shadow: 0 4px 12px rgba(102, 126, 234, 0.3);
}

.view-btn:hover:not(.active) {
    background: #f8f9ff;
    color: #333;
}

.date-navigation {
    display: flex;
    align-items: center;
    gap: 1rem;
    background: white;
    border-radius: 12px;
    padding: 0.5rem;
    box-shadow: 0 4px 15px rgba(0,0,0,0.1);
    border: 2px solid #e8f2ff;
}

.nav-btn {
    background: linear-gradient(135deg, #667eea 0%, #764ba2 100%);
    border: none;
    color: white;
    width: 36px;
    height: 36px;
    border-radius: 8px;
    cursor: pointer;
    transition: all 0.3s cubic-bezier(0.4, 0, 0.2, 1);
    font-size: 1rem;
    display: flex;
    align-items: center;
    justify-content: center;
}

.nav-btn:hover {
    transform: scale(1.1);
    box-shadow: 0 4px 12px rgba(102, 126, 234, 0.4);
}

.date-range {
    font-weight: 600;
    color: #333;
    min-width: 120px;
    text-align: center;
    font-size: 0.9rem;
}

.today-btn {
    background: linear-gradient(135deg, #ff6b6b 0%, #ee5a24 100%);
    border: none;
    color: white;
    padding: 0.7rem 1.2rem;
    border-radius: 12px;
    font-family: 'Poppins', sans-serif;
    font-weight: 500;
    cursor: pointer;
    transition: all 0.3s cubic-bezier(0.4, 0, 0.2, 1);
    font-size: 0.9rem;
    box-shadow: 0 4px 15px rgba(0,0,0,0.1);
}

.today-btn:hover {
    transform: translateY(-2px);
    box-shadow: 0 6px 20px rgba(255, 107, 107, 0.4);
}

.calendar-grid {
    display: grid;
    grid-template-columns: repeat(7, 1fr);
    gap: 0;
    margin-bottom: 1rem;
    position: relative;
    z-index: 2;
}

/* Tighter spacing for week view */
.calendar-grid.week-view-grid {
    gap: 0;
    grid-template-columns: repeat(auto-fit, minmax(280px, 1fr));
}

.calendar-grid.fade-in {
    animation: calendarSlideIn 0.8s cubic-bezier(0.4, 0, 0.2, 1);
}

@keyframes calendarSlideIn {
    from {
        opacity: 0;
        transform: translateY(30px);
    }
    to {
        opacity: 1;
        transform: translateY(0);
    }
}

.calendar-day {
    background: linear-gradient(135deg, #ffffff 0%, #f8f9fa 100%);
    border-radius: 0;
    padding: 0;
    text-align: left;
    min-height: 160px;
    box-shadow: 0 6px 20px rgba(0,0,0,0.08);
    border: 2px solid #e8f2ff;
    transition: all 0.3s cubic-bezier(0.4, 0, 0.2, 1);
    position: relative;
    will-change: transform;
    overflow: hidden;
}

.calendar-day::before {
    content: '';
    position: absolute;
    top: 0;
    left: 0;
    right: 0;
    height: 4px;
    background: linear-gradient(90deg, #667eea, #764ba2);
    border-radius: 20px 20px 0 0;
}

.calendar-day:hover {
    transform: translateY(-5px) scale(1.02);
    box-shadow: 0 15px 35px rgba(0,0,0,0.15);
    border-color: #667eea;
    background: linear-gradient(135deg, #ffffff 0%, #f0f4ff 100%);
}

.calendar-day.current {
    background: linear-gradient(135deg, #667eea 0%, #764ba2 100%);
    color: white;
    border-color: #667eea;
    box-shadow: 0 12px 30px rgba(102, 126, 234, 0.25);
}

.calendar-day.current::before {
    background: linear-gradient(90deg, rgba(255,255,255,0.3), rgba(255,255,255,0.1));
}

.calendar-day.current:hover {
    transform: translateY(-5px) scale(1.02);
    box-shadow: 0 18px 40px rgba(102, 126, 234, 0.35);
}

.day-header {
    display: flex;
    justify-content: space-between;
    align-items: center;
    margin-bottom: 0;
    padding-bottom: 0;
    border-bottom: 1px solid rgba(0,0,0,0.1);
}

.calendar-day.current .day-header {
    border-bottom-color: rgba(255,255,255,0.3);
}

.calendar-day h3 {
    font-size: 1.1rem;
    margin: 0;
    font-weight: 600;
}

.day-date {
    font-size: 1.2rem;
    font-weight: 700;
    color: #667eea;
}

.calendar-day.current .day-date {
    color: rgba(255, 255, 255, 0.9);
}

.day-indicator {
    background: rgba(255, 255, 255, 0.2);
    padding: 0.3rem 0.6rem;
    border-radius: 10px;
    font-size: 0.7rem;
    font-weight: 500;
    text-transform: uppercase;
    letter-spacing: 0.5px;
}

.calendar-day.other-month {
    opacity: 0.5;
    background: linear-gradient(135deg, #f8f9fa 0%, #e9ecef 100%);
}

.calendar-day.other-month:hover {
    opacity: 0.7;
    transform: none;
    box-shadow: 0 4px 15px rgba(0,0,0,0.1);
}

.events {
    display: flex;
    flex-direction: column;
    gap: 0;
}

/* Daily events container spacing fix for week view */
.daily-events {
    padding: 0.5rem;
    display: flex;
    flex-direction: column;
    gap: 0.3rem;
}

/* Remove padding from daily events in week view for tight fit */
.calendar-day.week-view .daily-events {
    padding: 0;
    gap: 0.2rem;
}

.event-item {
    background: linear-gradient(135deg, rgba(255, 255, 255, 0.95) 0%, rgba(248, 249, 255, 0.95) 100%);
    color: #333;
    padding: 0.8rem 0;
    border-radius: 8px;
    font-size: 0.85rem;
    cursor: pointer;
    transition: all 0.3s cubic-bezier(0.4, 0, 0.2, 1);
    border-left: 4px solid #667eea;
    position: relative;
    overflow: hidden;
    box-shadow: 0 2px 8px rgba(0,0,0,0.08);
}

.event-item::before {
    content: '';
    position: absolute;
    top: 0;
    left: -100%;
    width: 100%;
    height: 100%;
    background: linear-gradient(90deg, transparent, rgba(102, 126, 234, 0.1), transparent);
    transition: left 0.5s;
}

.event-item:hover::before {
    left: 100%;
}

.event-item:hover {
    background: linear-gradient(135deg, rgba(255, 255, 255, 1) 0%, rgba(240, 244, 255, 1) 100%);
    transform: translateX(4px) translateY(-2px) scale(1.02);
    box-shadow: 0 6px 20px rgba(102, 126, 234, 0.15);
    border-left-color: #5a67d8;
}

.calendar-day.current .event-item {
    background: rgba(255, 255, 255, 0.15);
    color: white;
    border-left-color: rgba(255, 255, 255, 0.5);
}

.calendar-day.current .event-item:hover {
    background: rgba(255, 255, 255, 0.25);
}

.event-name {
    font-weight: 700;
    margin-bottom: 0;
    font-size: 0.9rem;
    line-height: 1.3;
}

.event-time {
    font-size: 0.8rem;
    opacity: 0.9;
    margin-bottom: 0;
    font-weight: 500;
    color: #667eea;
}

.event-venue {
    font-size: 0.8rem;
    opacity: 0.85;
    font-style: italic;
    color: #6b7280;
    font-weight: 400;
}

.no-events {
    color: #999;
    font-style: italic;
    text-align: center;
    padding: 0;
    font-size: 0.9rem;
}

.calendar-day.current .no-events {
    color: rgba(255, 255, 255, 0.7);
}

/* Weekly Events & Routine Events */
.weekly-events,
.routine-events,
.monthly-events {
    padding: 30px 0;
    background: #f8f9ff;
}

.weekly-events h2,
.routine-events h2,
.monthly-events h2 {
    text-align: center;
    font-size: 2rem;
    margin-bottom: 2rem;
    color: #333;
}

.events-list {
    display: flex;
    flex-direction: column;
    gap: 2rem;
}

.event-card.detailed {
    background: white;
    border-radius: 15px;
    padding: 2rem;
    box-shadow: 0 5px 20px rgba(0,0,0,0.1);
    transition: all 0.3s cubic-bezier(0.4, 0, 0.2, 1);
    position: relative;
    will-change: transform;
}

.event-card.detailed:hover {
    transform: translateY(-5px);
    box-shadow: 0 10px 30px rgba(0,0,0,0.15);
}

.event-card.detailed.highlight {
    background: linear-gradient(135deg, #fff7ed 0%, #fed7aa 100%);
    border: 2px solid #f97316;
    transform: scale(1.02);
}

.event-card.detailed .event-header {
    display: flex;
    justify-content: space-between;
    align-items: flex-start;
    margin-bottom: 1.5rem;
    border-bottom: 2px solid #f0f0f0;
    padding-bottom: 1rem;
}

.event-card.detailed h3 {
    font-size: 1.5rem;
    color: #333;
    margin: 0;
    flex: 1;
}

.event-meta {
    display: flex;
    flex-direction: column;
    align-items: flex-end;
    gap: 0.5rem;
}

.event-day {
    background: linear-gradient(45deg, #ff6b6b, #ee5a24);
    color: white;
    padding: 0.5rem 1rem;
    border-radius: 20px;
    font-size: 0.9rem;
    font-weight: 600;
    white-space: nowrap;
}

.recurring-badge {
    background: linear-gradient(45deg, #10b981, #059669);
    color: white;
    padding: 0.3rem 0.8rem;
    border-radius: 15px;
    font-size: 0.8rem;
    font-weight: 500;
    display: inline-block;
}

.detail-row {
    display: flex;
    margin-bottom: 0.5rem;
}

.detail-row.tea {
    margin-top: 1rem;
    padding-top: 1rem;
    border-top: 1px solid #e0e0e0;
}

.label {
    font-weight: 600;
    color: #333;
    min-width: 60px;
    margin-right: 1rem;
}

.value {
    color: #666;
    flex: 1;
}

.event-links {
    margin-top: 1rem;
    display: flex;
    gap: 1rem;
    flex-wrap: wrap;
}

.event-links a {
    background: linear-gradient(135deg, #667eea 0%, #764ba2 100%);
    color: white;
    text-decoration: none;
    padding: 0.5rem 1rem;
    border-radius: 20px;
    font-size: 0.9rem;
    font-weight: 500;
    transition: transform 0.3s ease;
}

.event-links a:hover {
    transform: translateY(-2px);
}

/* City CTA Section */
.city-cta {
    padding: 30px 0;
    background: linear-gradient(135deg, #667eea 0%, #764ba2 100%);
    color: white;
    text-align: center;
}

.cta-content h2 {
    font-size: 2rem;
    margin-bottom: 1rem;
}

.cta-content p {
    font-size: 1.1rem;
    margin-bottom: 2rem;
    opacity: 0.9;
}

/* Contact Section */
.contact {
    padding: 80px 0;
    background: #f8f9ff;
}

.contact h2 {
    text-align: center;
    font-size: 2.5rem;
    margin-bottom: 3rem;
    color: #333;
}

.contact-content {
    display: grid;
    grid-template-columns: 1fr 1fr;
    gap: 3rem;
    align-items: start;
}

.contact-info {
    display: flex;
    flex-direction: column;
    gap: 2rem;
}

.contact-item {
    display: flex;
    align-items: center;
    gap: 1rem;
    background: white;
    padding: 1.5rem;
    border-radius: 10px;
    box-shadow: 0 3px 10px rgba(0,0,0,0.1);
}

.contact-icon {
    font-size: 2rem;
    width: 60px;
    height: 60px;
    display: flex;
    align-items: center;
    justify-content: center;
    background: linear-gradient(135deg, #667eea 0%, #764ba2 100%);
    border-radius: 50%;
    color: white;
}

.contact-item h3 {
    color: #333;
    margin-bottom: 0.5rem;
}

.contact-item p {
    color: #666;
}

.contact-form {
    background: white;
    padding: 2rem;
    border-radius: 15px;
    box-shadow: 0 5px 20px rgba(0,0,0,0.1);
}

.contact-form input,
.contact-form textarea,
.contact-form select {
    width: 100%;
    padding: 1rem;
    margin-bottom: 1rem;
    border: 2px solid #e0e0e0;
    border-radius: 10px;
    font-family: 'Poppins', sans-serif;
    font-size: 1rem;
    transition: border-color 0.3s ease;
}

.contact-form input:focus,
.contact-form textarea:focus,
.contact-form select:focus {
    outline: none;
    border-color: #667eea;
}

.contact-form button {
    background: linear-gradient(45deg, #ff6b6b, #ee5a24);
    color: white;
    border: none;
    padding: 15px 30px;
    width: 100%;
    font-size: 1.1rem;
    font-weight: 600;
    border-radius: 10px;
    cursor: pointer;
    transition: all 0.3s ease;
}

.contact-form button:hover {
    transform: translateY(-2px);
    box-shadow: 0 6px 20px rgba(255, 107, 107, 0.4);
}

/* Enhanced Map Section */
.events-map-section {
    padding: 2rem 0;
    background: linear-gradient(135deg, #f8f9fa 0%, #e9ecef 100%);
    position: relative;
    overflow: hidden;
}

@media (max-width: 768px) {
    .events-map-section {
        padding: 1rem 0;
        margin: 0;
        overflow-x: hidden;
    }
    
    .events-map-section .container {
        padding: 0 1rem;
        max-width: 100%;
        overflow-x: hidden;
    }
}

.events-map-section::before {
    content: '';
    position: absolute;
    top: 0;
    left: 0;
    right: 0;
    height: 100%;
    background: url("data:image/svg+xml,%3Csvg width='60' height='60' viewBox='0 0 60 60' xmlns='http://www.w3.org/2000/svg'%3E%3Cg fill='none' fill-rule='evenodd'%3E%3Cg fill='%23667eea' fill-opacity='0.03'%3E%3Ccircle cx='30' cy='30' r='4'/%3E%3C/g%3E%3C/g%3E%3C/svg%3E") repeat;
    pointer-events: none;
}

.events-map-section h2 {
    text-align: center;
    margin-bottom: 1rem;
    color: #333;
    font-size: 2.2rem;
    font-weight: 700;
}

.events-map-section p {
    text-align: center;
    margin-bottom: 2rem;
    color: #666;
    font-size: 1.1rem;
    max-width: 600px;
    margin-left: auto;
    margin-right: auto;
    padding: 0 1rem;
}

.map-container {
    position: relative;
    border-radius: 24px;
    overflow: hidden;
    box-shadow: 0 15px 50px rgba(0, 0, 0, 0.2);
    border: 4px solid white;
    background: linear-gradient(135deg, #667eea 0%, #764ba2 100%);
    padding: 4px;
    max-width: 100%;
    box-sizing: border-box;
}

#events-map {
    height: 500px;
    width: 100%;
    border-radius: 20px;
    position: relative;
    z-index: 1;
    box-shadow: inset 0 2px 8px rgba(0, 0, 0, 0.1);
}

@media (max-width: 768px) {
    .map-container {
        border-radius: 0;
        border: none;
        box-shadow: none;
        padding: 0;
        margin: 0;
        width: 100%;
        overflow: hidden;
    }
    
    #events-map {
        height: 60vh;
        min-height: 400px;
        border-radius: 0;
        box-shadow: none;
        width: 100%;
    }
}

.map-popup {
    font-family: 'Poppins', sans-serif;
    max-width: 250px;
}

.map-popup h4 {
    margin: 0 0 0.5rem 0;
    color: #667eea;
    font-size: 1.1rem;
    font-weight: 600;
}

.map-popup p {
    margin: 0.25rem 0;
    font-size: 0.9rem;
    line-height: 1.4;
}

.map-popup p:last-child {
    margin-bottom: 0;
}

/* Custom Map Marker Styling */
.custom-marker {
    background: none;
    border: none;
}

.marker-pin {
    position: relative;
    width: 44px;
    height: 56px;
    display: flex;
    align-items: center;
    justify-content: center;
}

.marker-pin::before {
    content: '';
    position: absolute;
    top: 6px;
    left: 50%;
    transform: translateX(-50%) rotate(-45deg);
    width: 32px;
    height: 32px;
    background: linear-gradient(135deg, #667eea 0%, #764ba2 100%);
    border-radius: 50% 50% 50% 0;
    box-shadow: 0 4px 12px rgba(102, 126, 234, 0.4);
    border: 3px solid white;
}

.marker-pin::after {
    content: '';
    position: absolute;
    bottom: 10px;
    left: 50%;
    transform: translateX(-50%);
    width: 0;
    height: 0;
    border-left: 7px solid transparent;
    border-right: 7px solid transparent;
    border-top: 12px solid #5a67d8;
    filter: drop-shadow(0 2px 4px rgba(0,0,0,0.2));
}

.marker-icon {
    position: absolute;
    top: 50%;
    left: 50%;
    transform: translate(-50%, -55%);
    z-index: 10;
    font-size: 1.4rem;
    color: white;
    text-shadow: 0 1px 2px rgba(0,0,0,0.3);
    line-height: 1;
    display: flex;
    align-items: center;
    justify-content: center;
    width: 26px;
    height: 26px;
    margin-top: -8px;
}

.marker-pin:hover::before {
    background: linear-gradient(135deg, #5a67d8 0%, #6d28d9 100%);
    transform: translateX(-50%) rotate(-45deg) scale(1.1);
}

.map-link {
    color: #667eea;
    text-decoration: none;
    font-weight: 500;
    transition: all 0.3s ease;
    display: inline-flex;
    align-items: center;
    gap: 0.3rem;
}

.map-link:hover {
    color: #764ba2;
    text-decoration: underline;
    transform: translateY(-1px);
}

.event-card[data-lat]:hover {
    transform: translateY(-2px);
    box-shadow: 0 8px 25px rgba(102, 126, 234, 0.15);
}

/* Map Controls */
.map-control-btn {
    background: white;
    border: 2px solid #ddd;
    border-radius: 8px;
    width: 34px;
    height: 34px;
    display: flex;
    align-items: center;
    justify-content: center;
    cursor: pointer;
    font-size: 16px;
    transition: all 0.3s ease;
    box-shadow: 0 2px 6px rgba(0, 0, 0, 0.1);
    margin-bottom: 4px;
}

.map-control-btn:hover {
    background: #f8f9fa;
    border-color: #667eea;
    transform: translateY(-1px);
    box-shadow: 0 4px 12px rgba(102, 126, 234, 0.2);
}

.map-control-btn:active {
    transform: translateY(0);
}

.leaflet-control-fullscreen,
.leaflet-control-fit-markers,
.leaflet-control-my-location {
    background: none;
    border: none;
    box-shadow: none;
}

/* My Location Circle - using Leaflet's built-in circle instead of custom marker */

/* Fullscreen styles for map */
.map-container:fullscreen {
    background: black;
    display: flex;
    align-items: center;
    justify-content: center;
    padding: 0;
}

.map-container:fullscreen #events-map {
    width: 100vw;
    height: 100vh;
    border-radius: 0;
}

<<<<<<< HEAD
/* Mobile fullscreen styles - missing implementation */
=======
/* Mobile fullscreen styles */
>>>>>>> 8c553167
.map-container.mobile-fullscreen {
    position: fixed;
    top: 0;
    left: 0;
    width: 100vw;
    height: 100vh;
    z-index: 9999;
    background: black;
<<<<<<< HEAD
    display: flex;
    align-items: center;
    justify-content: center;
    padding: 0;
    border-radius: 0;
    box-shadow: none;
    transition: all 0.3s ease;
=======
    border-radius: 0;
    padding: 0;
    margin: 0;
>>>>>>> 8c553167
}

.map-container.mobile-fullscreen #events-map {
    width: 100vw;
    height: 100vh;
    border-radius: 0;
<<<<<<< HEAD
    box-shadow: none;
=======
>>>>>>> 8c553167
}

.error-message {
    background: linear-gradient(135deg, #fee2e2 0%, #fecaca 100%);
    border: 2px solid #f87171;
    border-radius: 15px;
    padding: 2rem;
    margin: 2rem 0;
    text-align: center;
}

.error-message h3 {
    color: #dc2626;
    margin-bottom: 1rem;
    font-size: 1.3rem;
}

.error-message p {
    color: #7f1d1d;
    margin-bottom: 1rem;
    line-height: 1.6;
}

.error-message ul {
    color: #7f1d1d;
    text-align: left;
    margin: 1rem 0;
    padding-left: 1.5rem;
}

.error-message li {
    margin-bottom: 0.5rem;
}

.error-message a {
    color: #dc2626;
    font-weight: 600;
    text-decoration: none;
}

.error-message a:hover {
    text-decoration: underline;
}

/* Footer */
footer {
    background: #333;
    color: white;
    padding: 2rem 0;
    text-align: center;
}

.social-links {
    margin-top: 1rem;
}

.social-links a {
    color: white;
    text-decoration: none;
    margin: 0 1rem;
    font-size: 1.5rem;
    transition: opacity 0.3s ease;
}

.social-links a:hover {
    opacity: 0.7;
}

/* Mobile-first responsive design for calendar views */

/* Default mobile styles for event items */
.event-name-mobile,
.event-venue-mobile {
    display: none;
}

.event-name,
.event-time,
.event-venue {
    display: block;
}

/* Responsive Design */
@media (max-width: 768px) {
    .nav-menu {
        position: fixed;
        top: 100%;
        left: 0;
        width: 100%;
        background: rgba(102, 126, 234, 0.95);
        backdrop-filter: blur(15px);
        flex-direction: column;
        transform: translateY(-100%);
        transition: transform 0.3s ease;
        z-index: 1000;
        opacity: 0;
        pointer-events: none;
    }

    .nav-menu.active {
        transform: translateY(0);
        opacity: 1;
        pointer-events: all;
    }

    .hamburger {
        display: block;
    }

    .hero {
        flex-direction: column;
    }

    .hero-content h2 {
        font-size: 2.5rem;
    }

    .hero-buttons {
        flex-direction: column;
    }

    .cities-grid {
        grid-template-columns: 1fr;
    }

    .events-grid {
        grid-template-columns: 1fr;
    }

    .business-categories {
        grid-template-columns: 1fr;
    }

    .contact-content {
        flex-direction: column;
    }

    /* Enhanced Week View Mobile - Show full info on tablets */
    .calendar-grid.week-view-grid {
        grid-template-columns: 1fr;
        gap: 0.5rem;
    }

    /* Reduce container padding but keep some spacing */
    .weekly-calendar .container {
        padding: 0 0.5rem;
    }

    .calendar-day.week-view {
        min-height: 100px;
        padding: 0.3rem;
        border-radius: 8px;
    }

    .calendar-day.week-view .day-header {
        margin-bottom: 0.3rem;
        padding-bottom: 0.2rem;
        flex-direction: column;
        align-items: flex-start;
    }

    .calendar-day.week-view .day-meta {
        gap: 0.2rem;
        margin-top: 0.1rem;
    }

    .calendar-day.week-view h3 {
        font-size: 0.9rem;
        margin-bottom: 0.1rem;
    }

    .calendar-day.week-view .day-date {
        font-size: 1rem;
    }

    .event-item.enhanced {
        padding: 0.3rem 0;
        margin-bottom: 0.2rem;
        border-radius: 6px;
    }

    .calendar-day.week-view .event-item.enhanced {
        padding: 0.2rem 0;
        margin-bottom: 0.1rem;
    }

    .event-item.enhanced .event-name {
        font-size: 0.85rem;
    }

    .event-item.enhanced .event-time,
    .event-item.enhanced .event-venue {
        font-size: 0.75rem;
    }

    .daily-events {
        padding: 0.2rem 0;
        gap: 0.1rem;
    }

    .calendar-day.week-view .daily-events {
        padding: 0;
        gap: 0.1rem;
    }

    /* Calendar Overview Mobile */
    .calendar-overview-grid {
        gap: 0;
    }

    .calendar-day.calendar-overview {
        min-height: 60px;
        padding: 0;
    }

    .day-number {
        font-size: 0.9rem;
    }

    .event-dot {
        width: 4px;
        height: 4px;
    }

    .today-marker {
        font-size: 0.5rem;
        padding: 0.1rem 0.3rem;
    }

    /* Month View Mobile Improvements */
    .calendar-grid.month-view-grid {
        gap: 0;
    }

    .calendar-day.month-day {
        min-height: 60px;
    }

    .calendar-day.month-day .day-header {
        padding: 3px 0;
    }

    .calendar-day.month-day .day-number {
        font-size: 0.8rem;
    }

    .calendar-day.month-day .day-events {
        padding: 2px 0;
        gap: 1px;
    }

    .event-item.month-event {
        padding: 1px 0;
        border-radius: 3px;
        font-size: 0.65rem;
    }

    .event-item.month-event .event-name {
        font-size: 0.65rem;
        line-height: 1.0;
    }

    .more-events {
        font-size: 0.55rem;
        padding: 1px 0;
    }

    .calendar-header {
        flex-direction: column;
        gap: 1rem;
        padding: 1.5rem;
    }

    .calendar-header h2 {
        font-size: 1.8rem;
        margin-bottom: 0;
    }

    .calendar-controls {
        flex-direction: column;
        gap: 0.5rem;
        flex-wrap: wrap;
        justify-content: center;
        align-items: center;
        width: 100%;
    }

    .date-navigation {
        order: 1;
        margin-bottom: 0.5rem;
        max-width: none;
        width: auto;
        flex-shrink: 0;
    }
    
    .view-toggle {
        order: 2;
    }
    
    .today-btn {
        order: 3;
    }

    .date-range {
        font-size: 1rem;
    }

    .calendar-day {
        padding: 0;
        border-radius: 0;
    }

    .day-header {
        margin-bottom: 0;
        padding-bottom: 0;
    }

    .day-indicator {
        font-size: 0.7rem;
        padding: 0.2rem 0.5rem;
    }

    .day-date {
        font-size: 1.8rem;
    }

    .event-item {
        padding: 0.6rem 0;
        margin-bottom: 0;
        border-radius: 6px;
    }

    .city-header h1 {
        font-size: 2.5rem;
    }

    .event-card.detailed .event-header {
        flex-direction: column;
        text-align: center;
        gap: 0.5rem;
    }

    .event-meta {
        flex-direction: column;
        gap: 0.5rem;
    }

    .event-day {
        font-size: 0.9rem;
        padding: 0.3rem 0.8rem;
    }

    .recurring-badge {
        font-size: 0.7rem;
        padding: 0.2rem 0.5rem;
    }

    .events-map-section {
        padding: 1rem 0;
        margin-left: 0;
        margin-right: 0;
    }

    .events-map-section h2 {
        font-size: 1.8rem;
    }

    .events-map-section p {
        font-size: 0.9rem;
        line-height: 1.6;
    }

    .city-selector {
        padding: 1.5rem 1rem;
    }

    .city-selector-title {
        font-size: 1.8rem;
        margin-bottom: 1rem;
    }

    .city-buttons {
        gap: 1rem;
    }

    .city-dropdown {
        margin-top: 1rem;
    }

    .city-links {
        flex-direction: column;
        gap: 0.5rem;
    }

    .city-link {
        padding: 0.8rem 1rem;
    }

    .modal-content {
        width: 95%;
        max-height: 85vh;
        margin: 0 auto;
    }

    .modal-header {
        padding: 1rem;
    }

    .modal-header h3 {
        font-size: 1.1rem;
    }

    .modal-body {
        padding: 1rem;
    }

    .modal-event-item {
        padding: 1rem;
    }
}

@media (max-width: 480px) {
    .hero-content h2 {
        font-size: 2rem;
    }

    .hero-content p {
        font-size: 0.9rem;
    }

    .cities h2,
    .events h2,
    .businesses h2,
    .contact h2 {
        font-size: 2rem;
    }

    .nav-container {
        padding: 1rem 0.5rem;
    }

    .logo h1 {
        font-size: 1.2rem;
    }

    /* Mobile-first week view - show minimal information */
    .calendar-grid.week-view-grid {
        gap: 0;
    }

    /* Minimal container padding for small screens */
    .weekly-calendar .container {
        padding: 0 0.25rem;
    }

    .calendar-day.week-view {
        min-height: auto;
        padding: 0.2rem;
        border-radius: 6px;
    }

    .calendar-day.week-view .day-header {
        flex-direction: column;
        align-items: flex-start;
        gap: 0.1rem;
        margin-bottom: 0.2rem;
        padding-bottom: 0.1rem;
    }

    .calendar-day.week-view h3 {
        font-size: 0.8rem;
        margin-bottom: 0;
    }

    .calendar-day.week-view .day-date {
        font-size: 0.9rem;
    }

    /* Switch to mobile-optimized event display */
    .event-item.enhanced .event-name {
        display: none;
    }

    .event-item.enhanced .event-time {
        display: none;
    }

    .event-item.enhanced .event-venue {
        display: none;
    }

    .event-item.enhanced .event-name-mobile {
        display: block;
        font-size: 0.8rem;
        font-weight: 600;
        line-height: 1.2;
    }

    .event-item.enhanced .event-venue-mobile {
        display: none; /* Hide venue in week view on small screens */
    }

    .event-item.enhanced {
        padding: 0.15rem 0;
        border-radius: 4px;
        margin-bottom: 0.1rem;
        font-weight: normal; /* Remove bold font on small screens */
        background: transparent; /* Remove highlight on small screens */
        border-left: none; /* Remove border highlight */
    }

    .calendar-day.week-view .event-item.enhanced {
        padding: 0.1rem 0;
        margin-bottom: 0.05rem;
    }

    .daily-events {
        padding: 0.1rem 0;
        gap: 0.05rem;
    }

    .calendar-day.week-view .daily-events {
        padding: 0;
        gap: 0.05rem;
    }

    /* Calendar Overview for very small screens */
    .calendar-overview-grid {
        gap: 0;
    }

    .calendar-day.calendar-overview {
        min-height: 50px;
        padding: 0;
    }

    .day-number {
        font-size: 0.8rem;
    }

    .event-dot {
        width: 3px;
        height: 3px;
    }

    .event-more {
        font-size: 0.55rem;
    }

    .today-marker {
        font-size: 0.45rem;
        padding: 0.1rem 0.2rem;
    }

    /* Month View for very small screens */
    .calendar-grid.month-view-grid {
        gap: 1px;
    }

    .calendar-day.month-day {
        min-height: 50px;
    }

    .calendar-day.month-day .day-header {
        padding: 2px 0;
    }

    .calendar-day.month-day .day-number {
        font-size: 0.7rem;
    }

    .calendar-day.month-day .day-indicator {
        font-size: 0.55rem;
        padding: 1px 2px;
    }

    .calendar-day.month-day .day-events {
        padding: 0;
        gap: 1px;
    }

    /* Hide today indicator in month view on small screens */
    .calendar-day.month-day .day-indicator {
        display: none;
    }

    .event-item.month-event {
        padding: 1px 0;
        border-radius: 2px;
        font-size: 0.55rem;
    }

    .event-item.month-event .event-name {
        font-size: 0.55rem;
        line-height: 0.95;
    }

    .more-events {
        font-size: 0.5rem;
        padding: 1px 0;
        border-radius: 2px;
    }

    .calendar-header h2 {
        font-size: 1.5rem;
    }

    .view-btn {
        padding: 0.6rem 1rem;
        font-size: 0.8rem;
    }

    .nav-btn {
        padding: 0.6rem;
        font-size: 1.2rem;
        width: 40px;
        height: 40px;
    }

    .date-range {
        font-size: 0.9rem;
        padding: 0.6rem 1rem;
    }

    .today-btn {
        padding: 0.6rem 1rem;
        font-size: 0.8rem;
    }

    .calendar-day {
        padding: 0;
        border-radius: 0;
    }

    .calendar-day h3 {
        font-size: 1rem;
    }

    .event-item {
        padding: 0.5rem 0;
        margin-bottom: 0;
        border-radius: 4px;
    }

    .event-name {
        font-size: 0.8rem;
    }

    .event-time, .event-venue {
        font-size: 0.7rem;
    }

    .event-card.detailed {
        padding: 1rem;
    }

    .event-card.detailed h3 {
        font-size: 1.1rem;
    }

    .event-day {
        font-size: 0.8rem;
        padding: 0.25rem 0.6rem;
    }

    .recurring-badge {
        font-size: 0.65rem;
        padding: 0.15rem 0.4rem;
    }

    #events-map {
        height: 200px;
    }

    .map-container {
        border-radius: 10px;
    }

    .marker-pin {
        transform: scale(1.0);
    }

    .marker-pin::before {
        width: 24px;
        height: 24px;
    }

    .marker-pin::after {
        border-width: 8px 4px 0;
    }

    .marker-icon {
        font-size: 1.2rem;
        line-height: 20px;
    }



    .events-map-section h2 {
        font-size: 1.5rem;
    }

    .events-map-section p {
        font-size: 0.85rem;
        line-height: 1.5;
    }

    .modal-content {
        width: 98%;
        max-height: 90vh;
        border-radius: 15px;
    }

    .modal-header {
        padding: 0.8rem;
    }

    .modal-header h3 {
        font-size: 1rem;
    }

    .modal-body {
        padding: 0.8rem;
        max-height: 70vh;
    }

    .modal-event-item {
        padding: 0.8rem;
        border-radius: 10px;
    }

    .modal-event-item .event-name {
        font-size: 0.95rem;
    }

    .modal-event-item .event-time,
    .modal-event-item .event-venue,
    .modal-event-item .event-cover {
        font-size: 0.8rem;
    }

    .switch-to-week {
        padding: 0.6rem 1.2rem;
        font-size: 0.8rem;
    }
}

/* Extra aggressive spacing reduction for iPhone and very small screens */
@media (max-width: 480px) {
    .cities-grid {
        grid-template-columns: 1fr;
    }
    
    .events-grid {
        grid-template-columns: 1fr;
    }
    
    .business-categories {
        grid-template-columns: 1fr;
    }
    
    .calendar-controls {
        flex-direction: column;
        gap: 0.5rem;
        width: 100%;
    }
    
    .view-toggle {
        flex-direction: column;
        gap: 0.3rem;
    }
    
    .date-navigation {
<<<<<<< HEAD
        max-width: none;
        width: auto;
        flex-shrink: 0;
=======
        max-width: 280px;
        margin: 0 auto;
>>>>>>> 8c553167
    }
}

@media (max-width: 390px) {
    .calendar-day.week-view {
        min-height: auto;
        padding: 0.2rem;
    }

    .calendar-day.week-view .day-header {
        margin-bottom: 0.1rem;
        padding-bottom: 0.05rem;
    }

    .calendar-day.week-view h3 {
        font-size: 0.7rem;
    }

    .calendar-day.week-view .day-date {
        font-size: 0.8rem;
    }

    .calendar-day.week-view .event-item.enhanced {
        padding: 0.05rem 0;
        margin-bottom: 0.05rem;
        font-weight: normal; /* Remove bold font on small screens */
        background: transparent; /* Remove highlight on small screens */
        border-left: none; /* Remove border highlight */
    }

    .calendar-day.week-view .daily-events {
        padding: 0;
        gap: 0.05rem;
    }

    /* Ultra-compact mobile event display */
    .event-item.enhanced .event-name-mobile {
        font-size: 0.75rem;
        line-height: 1.1;
    }

    .event-item.enhanced .event-venue-mobile {
        display: none; /* Hide venue in week view on small screens */
    }

    /* Remove all container padding for maximum space */
    .weekly-calendar .container {
        padding: 0;
    }

    .calendar-grid.week-view-grid {
        gap: 0;
    }

    /* Month view for very small iPhones */
    .calendar-day.month-day {
        min-height: 40px;
    }

    .calendar-day.month-day .day-header {
        padding: 1px 0;
    }

    .calendar-day.month-day .day-number {
        font-size: 0.65rem;
    }

    /* Hide today indicator in month view on very small screens */
    .calendar-day.month-day .day-indicator {
        display: none;
    }

    .calendar-day.month-day .day-events {
        padding: 0;
        gap: 0;
    }

    .event-item.month-event {
        padding: 0;
        font-size: 0.5rem;
    }

    .event-item.month-event .event-name {
        font-size: 0.5rem;
        line-height: 0.9;
    }

    .more-events {
        font-size: 0.45rem;
        padding: 0;
    }
}

/* Animations */
@keyframes fadeInUp {
    from {
        opacity: 0;
        transform: translateY(30px);
    }
    to {
        opacity: 1;
        transform: translateY(0);
    }
}

@keyframes slideInScale {
    from {
        opacity: 0;
        transform: translateY(20px) scale(0.9);
    }
    to {
        opacity: 1;
        transform: translateY(0) scale(1);
    }
}

/* City selector animations */
.city-selector {
    animation: fadeInUp 0.8s ease-out 0.3s both;
}

.city-button {
    animation: slideInScale 0.6s ease-out both;
}

.city-button:nth-child(1) { animation-delay: 0.1s; }
.city-button:nth-child(2) { animation-delay: 0.2s; }
.city-button:nth-child(3) { animation-delay: 0.3s; }
.city-button:nth-child(4) { animation-delay: 0.4s; }

.city-card,
.event-card,
.category-card {
    animation: fadeInUp 0.6s ease-out;
}

.city-card:nth-child(2) {
    animation-delay: 0.2s;
}

.city-card:nth-child(3) {
    animation-delay: 0.4s;
}

.city-card:nth-child(4) {
    animation-delay: 0.6s;
}

.event-card:nth-child(2) {
    animation-delay: 0.2s;
}

.event-card:nth-child(3) {
    animation-delay: 0.4s;
}

.category-card:nth-child(2) {
    animation-delay: 0.2s;
}

.category-card:nth-child(3) {
    animation-delay: 0.4s;
}

.category-card:nth-child(4) {
    animation-delay: 0.6s;
}

/* City Selector Styles */
.city-selector {
    margin-top: 20px;
    padding: 15px;
    background: rgba(255, 255, 255, 0.15);
    border-radius: 20px;
    backdrop-filter: blur(15px);
    border: 1px solid rgba(255, 255, 255, 0.2);
    box-shadow: 0 8px 32px rgba(0, 0, 0, 0.1);
}

.city-selector-title {
    color: white;
    font-size: 1.2rem;
    font-weight: 700;
    margin: 0 0 12px 0;
    text-align: center;
    text-shadow: 0 2px 4px rgba(0, 0, 0, 0.3);
}

/* City Buttons for larger screens */
.city-buttons {
    display: flex;
    flex-wrap: wrap;
    gap: 10px;
    justify-content: center;
    margin-bottom: 10px;
}

.city-button {
    display: flex;
    flex-direction: column;
    align-items: center;
    padding: 15px 12px;
    background: linear-gradient(135deg, rgba(255, 255, 255, 0.25) 0%, rgba(255, 255, 255, 0.1) 100%);
    border: 2px solid rgba(255, 255, 255, 0.3);
    border-radius: 16px;
    cursor: pointer;
    text-decoration: none;
    color: white;
    transition: all 0.3s cubic-bezier(0.4, 0, 0.2, 1);
    min-width: 100px;
    backdrop-filter: blur(10px);
    position: relative;
    overflow: hidden;
}

.city-button::before {
    content: '';
    position: absolute;
    top: 0;
    left: -100%;
    width: 100%;
    height: 100%;
    background: linear-gradient(90deg, transparent, rgba(255, 255, 255, 0.2), transparent);
    transition: left 0.5s;
}

.city-button:hover::before {
    left: 100%;
}

.city-button:hover {
    transform: translateY(-8px) scale(1.05);
    box-shadow: 0 15px 35px rgba(0, 0, 0, 0.2);
    border-color: rgba(255, 255, 255, 0.6);
    background: linear-gradient(135deg, rgba(255, 255, 255, 0.35) 0%, rgba(255, 255, 255, 0.2) 100%);
}

.city-button.active {
    background: linear-gradient(135deg, rgba(102, 126, 234, 0.8) 0%, rgba(118, 75, 162, 0.8) 100%);
    border-color: rgba(255, 255, 255, 0.8);
    transform: translateY(-4px);
    box-shadow: 0 12px 30px rgba(102, 126, 234, 0.4);
}

.city-button.active:hover {
    transform: translateY(-10px) scale(1.05);
    box-shadow: 0 18px 40px rgba(102, 126, 234, 0.5);
}

.city-emoji {
    font-size: 2rem;
    margin-bottom: 6px;
    line-height: 1;
    text-shadow: 0 2px 8px rgba(0, 0, 0, 0.3);
}

.city-name {
    font-size: 1rem;
    font-weight: 600;
    text-align: center;
    line-height: 1.2;
    text-shadow: 0 1px 3px rgba(0, 0, 0, 0.3);
}

/* Dropdown for smaller screens */
.city-dropdown {
    display: none;
}

.city-dropdown select {
    width: 100%;
    padding: 15px 20px;
    border: 2px solid rgba(255, 255, 255, 0.3);
    border-radius: 12px;
    background: rgba(255, 255, 255, 0.95);
    color: #333;
    font-size: 16px;
    font-weight: 600;
    cursor: pointer;
    transition: all 0.3s ease;
    backdrop-filter: blur(10px);
    appearance: none;
    background-image: url("data:image/svg+xml;charset=utf8,%3Csvg xmlns='http://www.w3.org/2000/svg' viewBox='0 0 24 24' fill='%23667eea'%3E%3Cpath d='M7 10l5 5 5-5z'/%3E%3C/svg%3E");
    background-repeat: no-repeat;
    background-position: right 15px center;
    background-size: 20px;
    padding-right: 50px;
}

.city-dropdown select:focus {
    outline: none;
    border-color: rgba(255, 255, 255, 0.7);
    box-shadow: 0 0 0 3px rgba(102, 126, 234, 0.3);
    background: rgba(255, 255, 255, 1);
}

.city-dropdown select:hover {
    border-color: rgba(255, 255, 255, 0.5);
    background: rgba(255, 255, 255, 1);
}

/* Coming Soon state for city buttons */
.city-button.coming-soon {
    opacity: 0.7;
    cursor: not-allowed;
    pointer-events: none;
}

.city-button.coming-soon:hover {
    transform: none;
    box-shadow: 0 4px 8px rgba(0, 0, 0, 0.1);
}

/* Disabled options in dropdown */
.city-dropdown select option:disabled {
    opacity: 0.6;
    color: #999;
}

/* Error Page Styles */
.city-not-found {
    min-height: 70vh;
    display: flex;
    align-items: center;
    justify-content: center;
}

.error-content {
    text-align: center;
    max-width: 600px;
    padding: 40px 20px;
}

.error-content h1 {
    color: #667eea;
    margin-bottom: 20px;
}

.available-cities {
    margin: 30px 0;
}

.city-links {
    display: flex;
    flex-wrap: wrap;
    gap: 15px;
    justify-content: center;
    margin-top: 15px;
}

.city-link {
    display: inline-block;
    padding: 10px 20px;
    background: linear-gradient(135deg, #667eea 0%, #764ba2 100%);
    color: white;
    text-decoration: none;
    border-radius: 25px;
    transition: transform 0.2s ease;
}

.city-link:hover {
    transform: translateY(-2px);
    color: white;
}

/* Loading Message Styles */
.loading-message {
    text-align: center;
    padding: 40px 20px;
    color: #666;
    font-size: 18px;
    background: #f8f9fa;
    border-radius: 8px;
}

.no-events-message {
    text-align: center;
    padding: 40px 20px;
    background: #f8f9fa;
    border-radius: 8px;
    margin: 20px 0;
}

.no-events-message h3 {
    color: #667eea;
    margin-bottom: 15px;
}

/* Event Card Highlight Animation */
.event-card.highlight {
    animation: highlightPulse 2s ease-in-out;
    border: 2px solid #667eea;
}

@keyframes highlightPulse {
    0%, 100% { box-shadow: 0 4px 8px rgba(0,0,0,0.1); }
    50% { box-shadow: 0 8px 25px rgba(102, 126, 234, 0.3); }
}

/* Enhanced Week View Styles */
.calendar-day.week-view {
    background: linear-gradient(135deg, #ffffff 0%, #f8f9fa 100%);
    border-radius: 20px;
    padding: 1rem;
    text-align: left;
    min-height: 240px;
    box-shadow: 0 8px 25px rgba(0,0,0,0.08);
    border: 2px solid #e8f2ff;
    transition: all 0.3s cubic-bezier(0.4, 0, 0.2, 1);
    position: relative;
    will-change: transform;
    overflow: hidden;
}

.calendar-day.week-view .day-header {
    display: flex;
    justify-content: space-between;
    align-items: flex-start;
    margin-bottom: 0.75rem;
    padding-bottom: 0.5rem;
    border-bottom: 1px solid rgba(0,0,0,0.1);
}

.calendar-day.week-view .day-meta {
    display: flex;
    flex-direction: column;
    align-items: flex-end;
    gap: 0.4rem;
}

.calendar-day.week-view .event-count {
    font-size: 0.8rem;
    color: #667eea;
    font-weight: 500;
    padding: 0.3rem 0.6rem;
    background: rgba(102, 126, 234, 0.1);
    border-radius: 12px;
}

.event-item.enhanced {
    background: linear-gradient(135deg, rgba(255, 255, 255, 0.95) 0%, rgba(248, 249, 255, 0.95) 100%);
    color: #333;
    padding: 0.6rem 0;
    border-radius: 12px;
    font-size: 0.85rem;
    cursor: pointer;
    transition: all 0.3s cubic-bezier(0.4, 0, 0.2, 1);
    border-left: 4px solid #667eea;
    position: relative;
    overflow: hidden;
    box-shadow: 0 4px 15px rgba(0,0,0,0.08);
    margin-bottom: 0.4rem;
}

/* Minimize padding for week view events to be tight with day sides */
.calendar-day.week-view .event-item.enhanced {
    padding: 0.4rem 0;
    margin-bottom: 0.2rem;
    border-radius: 8px;
}

.event-item.enhanced:last-child {
    margin-bottom: 0;
}

.event-item.enhanced .event-name {
    font-weight: 700;
    margin-bottom: 0.4rem;
    font-size: 1rem;
    line-height: 1.3;
    color: #333;
}

.event-item.enhanced .event-time {
    font-size: 0.85rem;
    color: #667eea;
    font-weight: 600;
    margin-bottom: 0.3rem;
}

.event-item.enhanced .event-venue {
    font-size: 0.85rem;
    color: #6b7280;
    font-weight: 500;
    margin-bottom: 0.3rem;
}

/* Calendar Overview Styles */
.calendar-overview-grid {
    display: grid;
    grid-template-columns: repeat(7, 1fr);
    gap: 0.5rem;
    margin-bottom: 2rem;
}

.calendar-day.calendar-overview {
    background: white;
    border-radius: 12px;
    padding: 1rem;
    text-align: center;
    min-height: 80px;
    box-shadow: 0 2px 8px rgba(0,0,0,0.05);
    border: 1px solid #e8f2ff;
    transition: all 0.2s ease;
    cursor: pointer;
    position: relative;
    display: flex;
    flex-direction: column;
    justify-content: space-between;
}

.calendar-day.calendar-overview:hover {
    transform: translateY(-2px);
    box-shadow: 0 6px 20px rgba(102, 126, 234, 0.15);
    border-color: #667eea;
}

.calendar-day.calendar-overview.current {
    background: linear-gradient(135deg, #667eea 0%, #764ba2 100%);
    color: white;
    border-color: #667eea;
}

.calendar-day.calendar-overview.has-events {
    border-color: #10b981;
    background: linear-gradient(135deg, #ffffff 0%, #f0fdf4 100%);
}

.calendar-day.calendar-overview.has-events:hover {
    border-color: #059669;
    background: linear-gradient(135deg, #ffffff 0%, #ecfdf5 100%);
}

.day-number {
    font-size: 1.1rem;
    font-weight: 600;
    margin-bottom: 0.5rem;
}

.event-indicators {
    display: flex;
    justify-content: center;
    align-items: center;
    gap: 0.2rem;
    flex-wrap: wrap;
}

.event-dot {
    width: 6px;
    height: 6px;
    background: #10b981;
    border-radius: 50%;
}

.calendar-day.calendar-overview.current .event-dot {
    background: rgba(255, 255, 255, 0.8);
}

.event-more {
    font-size: 0.7rem;
    color: #667eea;
    font-weight: 600;
}

.today-marker {
    position: absolute;
    top: 0.3rem;
    right: 0.3rem;
    background: #ff6b6b;
    color: white;
    font-size: 0.6rem;
    padding: 0.2rem 0.4rem;
    border-radius: 8px;
    font-weight: 500;
}

/* Day Events Modal */
.day-events-modal {
    position: fixed;
    top: 0;
    left: 0;
    width: 100vw;
    height: 100vh;
    background: rgba(0, 0, 0, 0.6);
    display: flex;
    align-items: center;
    justify-content: center;
    z-index: 1000;
    backdrop-filter: blur(4px);
    animation: modalFadeIn 0.3s ease;
}

@keyframes modalFadeIn {
    from { opacity: 0; }
    to { opacity: 1; }
}

.modal-content {
    background: white;
    border-radius: 20px;
    padding: 0;
    max-width: 500px;
    width: 90%;
    max-height: 80vh;
    overflow: hidden;
    box-shadow: 0 20px 60px rgba(0, 0, 0, 0.3);
    animation: modalSlideIn 0.3s ease;
}

@keyframes modalSlideIn {
    from { 
        opacity: 0;
        transform: translateY(-20px) scale(0.95); 
    }
    to { 
        opacity: 1;
        transform: translateY(0) scale(1); 
    }
}

.modal-header {
    background: linear-gradient(135deg, #667eea 0%, #764ba2 100%);
    color: white;
    padding: 1.5rem;
    display: flex;
    justify-content: space-between;
    align-items: center;
}

.modal-header h3 {
    margin: 0;
    font-size: 1.3rem;
}

.modal-close {
    background: none;
    border: none;
    color: white;
    font-size: 1.5rem;
    cursor: pointer;
    padding: 0;
    width: 30px;
    height: 30px;
    display: flex;
    align-items: center;
    justify-content: center;
    border-radius: 50%;
    transition: background 0.2s ease;
}

.modal-close:hover {
    background: rgba(255, 255, 255, 0.2);
}

.modal-body {
    padding: 1.5rem;
    max-height: 60vh;
    overflow-y: auto;
}

.modal-event-item {
    background: linear-gradient(135deg, #f8f9ff 0%, #e8f2ff 100%);
    border-radius: 12px;
    padding: 1.2rem;
    margin-bottom: 1rem;
    border-left: 4px solid #667eea;
    cursor: pointer;
    transition: transform 0.2s ease;
}

.modal-event-item:hover {
    transform: translateX(4px);
}

.modal-event-item:last-child {
    margin-bottom: 0;
}

.modal-event-item .event-name {
    font-weight: 700;
    font-size: 1.1rem;
    margin-bottom: 0.5rem;
    color: #333;
}

.modal-event-item .event-details {
    display: flex;
    flex-direction: column;
    gap: 0.3rem;
}

.modal-event-item .event-time {
    color: #667eea;
    font-weight: 600;
    font-size: 0.9rem;
}

.modal-event-item .event-venue {
    color: #6b7280;
    font-weight: 500;
    font-size: 0.9rem;
}

.modal-event-item .event-cover {
    color: #059669;
    font-weight: 500;
    font-size: 0.9rem;
}

.no-modal-events {
    text-align: center;
    color: #6b7280;
    font-style: italic;
    margin: 2rem 0;
}

.modal-footer {
    background: #f8f9ff;
    padding: 1rem 1.5rem;
    display: flex;
    justify-content: flex-end;
}

.switch-to-week {
    background: linear-gradient(135deg, #667eea 0%, #764ba2 100%);
    color: white;
    border: none;
    padding: 0.7rem 1.5rem;
    border-radius: 10px;
    font-weight: 600;
    cursor: pointer;
    transition: transform 0.2s ease;
}

.switch-to-week:hover {
    transform: translateY(-2px);
}

/* For larger tablets, show both but make buttons smaller */
@media (min-width: 769px) and (max-width: 1024px) {
    .city-button {
        min-width: 100px;
        padding: 15px 12px;
    }
    
    .city-emoji {
        font-size: 2rem;
    }
    
    .city-name {
        font-size: 0.9rem;
    }

    /* Enhanced Week View for tablets - show full information */
    .calendar-grid.week-view-grid {
        grid-template-columns: repeat(auto-fit, minmax(250px, 1fr));
        gap: 0.8rem;
    }

    .calendar-day.week-view {
        min-height: 180px;
        padding: 0.8rem;
    }

    .event-item.enhanced {
        padding: 1rem 0;
    }

    /* Ensure full event information is displayed on tablets */
    .event-item.enhanced .event-name {
        display: block;
        font-size: 0.9rem;
    }

    .event-item.enhanced .event-time {
        display: block;
        font-size: 0.8rem;
    }

    .event-item.enhanced .event-venue {
        display: block;
        font-size: 0.8rem;
    }

    /* Hide mobile-specific elements on tablets */
    .event-item.enhanced .event-name-mobile,
    .event-item.enhanced .event-venue-mobile {
        display: none;
    }

    /* Calendar Overview for tablets */
    .calendar-overview-grid {
        gap: 0.4rem;
    }

    .calendar-day.calendar-overview {
        min-height: 70px;
        padding: 0.8rem;
    }

    .day-number {
        font-size: 1rem;
    }

    .event-dot {
        width: 5px;
        height: 5px;
    }
}

/* Month View Improvements */
.calendar-day-header {
    background: linear-gradient(135deg, #667eea 0%, #764ba2 100%);
    color: white;
    text-align: center;
    padding: 15px 8px;
    font-weight: 600;
    border-radius: 8px 8px 0 0;
    border-bottom: 2px solid rgba(255,255,255,0.2);
}

.calendar-day-header h4 {
    margin: 0;
    font-size: 0.95rem;
    font-weight: 600;
}

.calendar-day.month-day {
    background: white;
    border: 1px solid #e8f2ff;
    border-radius: 0 0 8px 8px;
    padding: 0;
    overflow: hidden;
    transition: all 0.3s cubic-bezier(0.4, 0, 0.2, 1);
    min-height: 100px;
    display: flex;
    flex-direction: column;
}

.calendar-day.month-day:hover {
    transform: translateY(-2px);
    box-shadow: 0 8px 25px rgba(0,0,0,0.12);
    border-color: #667eea;
}

.calendar-day.month-day.current {
    background: linear-gradient(135deg, #f8f9ff 0%, #e8f2ff 100%);
    border-color: #667eea;
    box-shadow: 0 4px 15px rgba(102, 126, 234, 0.2);
}

.calendar-day.month-day.other-month {
    opacity: 0.4;
    background: #f8f9fa;
}

.calendar-day.month-day.other-month:hover {
    opacity: 0.6;
}

.calendar-day.month-day .day-header {
    display: flex;
    justify-content: space-between;
    align-items: center;
    padding: 6px 10px;
    background: #f8f9ff;
    border-bottom: 1px solid #e8f2ff;
    flex-shrink: 0;
}

.calendar-day.month-day.current .day-header {
    background: linear-gradient(135deg, #667eea 0%, #764ba2 100%);
    color: white;
}

.calendar-day.month-day .day-number {
    font-weight: 700;
    font-size: 1.2rem;
    color: #333;
}

.calendar-day.month-day.current .day-number {
    color: white;
}

.calendar-day.month-day .day-indicator {
    background: #ff6b6b;
    color: white;
    padding: 3px 8px;
    border-radius: 10px;
    font-size: 0.75rem;
    font-weight: 600;
}

.calendar-day.month-day.current .day-indicator {
    background: rgba(255,255,255,0.3);
    color: white;
}

/* Fix text readability for events in current day in month view */
.calendar-day.month-day.current .event-item.month-event {
    background: rgba(255, 255, 255, 0.9) !important;
    border: 1px solid rgba(102, 126, 234, 0.3) !important;
    color: #333 !important;
    box-shadow: 0 2px 8px rgba(102, 126, 234, 0.2);
}

.calendar-day.month-day.current .event-item.month-event:hover {
    background: linear-gradient(135deg, #667eea 0%, #764ba2 100%) !important;
    color: white !important;
    transform: translateY(-1px);
    box-shadow: 0 4px 12px rgba(102, 126, 234, 0.4);
}

.calendar-day.month-day .day-events {
    flex: 1;
    padding: 6px 8px;
    display: flex;
    flex-direction: column;
    gap: 3px;
    overflow: hidden;
}

.event-item.month-event {
    background: linear-gradient(135deg, #e8f2ff 0%, #f0f4ff 100%);
    border: 1px solid #d0e1ff;
    border-radius: 6px;
    padding: 4px 0;
    margin: 0;
    transition: all 0.2s ease;
    cursor: pointer;
    text-align: center;
}

.event-item.month-event:hover {
    background: linear-gradient(135deg, #667eea 0%, #764ba2 100%);
    color: white;
    transform: translateY(-1px);
    box-shadow: 0 3px 10px rgba(102, 126, 234, 0.3);
}

.event-item.month-event .event-name {
    font-size: 0.75rem;
    font-weight: 600;
    margin: 0;
    line-height: 1.2;
    word-wrap: break-word;
    overflow-wrap: break-word;
}

.more-events {
    font-size: 0.75rem;
    color: #667eea;
    font-weight: 600;
    text-align: center;
    padding: 6px;
    background: rgba(102, 126, 234, 0.1);
    border-radius: 6px;
    margin-top: 4px;
    border: 1px solid rgba(102, 126, 234, 0.2);
}

/* Smooth animations for all sections */
.city-hero,
.weekly-calendar,
.events,
.events-map-section,
.city-cta {
    opacity: 1;
    transform: translateY(0);
    transition: all 0.6s cubic-bezier(0.4, 0, 0.2, 1);
}

/* Consistent slide-in animations */
.city-selector {
    animation: slideInSmooth 0.8s cubic-bezier(0.4, 0, 0.2, 1) 0.2s both;
}

.weekly-calendar {
    animation: slideInSmooth 0.8s cubic-bezier(0.4, 0, 0.2, 1) 0.4s both;
}

.events {
    animation: slideInSmooth 0.8s cubic-bezier(0.4, 0, 0.2, 1) 0.6s both;
}

.events-map-section {
    animation: slideInSmooth 0.8s cubic-bezier(0.4, 0, 0.2, 1) 0.8s both;
}

.city-cta {
    animation: slideInSmooth 0.8s cubic-bezier(0.4, 0, 0.2, 1) 1.0s both;
}

@keyframes slideInSmooth {
    from {
        opacity: 0;
        transform: translateY(40px);
    }
    to {
        opacity: 1;
        transform: translateY(0);
    }
}

/* City title space holding to prevent layout shift */
.city-header {
    min-height: 120px;
    display: flex;
    flex-direction: column;
    justify-content: center;
    align-items: center;
    transition: all 0.4s cubic-bezier(0.4, 0, 0.2, 1);
}

.city-header h1,
.city-header .city-tagline {
    opacity: 1;
    transform: translateY(0);
    transition: all 0.4s cubic-bezier(0.4, 0, 0.2, 1);
}

/* Smooth city title loading animations */
.city-title-loading {
    opacity: 0;
    transform: translateY(20px) scale(0.9);
    transition: all 0.6s cubic-bezier(0.4, 0, 0.2, 1);
}

.city-title-loaded {
    opacity: 1 !important;
    transform: translateY(0) scale(1) !important;
    animation: cityTitleEntrance 0.8s cubic-bezier(0.4, 0, 0.2, 1) forwards;
}

.city-tagline-loading {
    opacity: 0;
    transform: translateY(15px);
    transition: all 0.5s cubic-bezier(0.4, 0, 0.2, 1);
}

.city-tagline-loaded {
    opacity: 1 !important;
    transform: translateY(0) !important;
    animation: cityTaglineEntrance 0.6s cubic-bezier(0.4, 0, 0.2, 1) 0.2s forwards;
}

@keyframes cityTitleEntrance {
    0% {
        opacity: 0;
        transform: translateY(30px) scale(0.95);
        filter: blur(2px);
    }
    60% {
        opacity: 0.8;
        transform: translateY(-5px) scale(1.02);
        filter: blur(0px);
    }
    100% {
        opacity: 1;
        transform: translateY(0) scale(1);
        filter: blur(0px);
    }
}

@keyframes cityTaglineEntrance {
    0% {
        opacity: 0;
        transform: translateY(20px);
        filter: blur(1px);
    }
    100% {
        opacity: 0.9;
        transform: translateY(0);
        filter: blur(0px);
    }
}



/* Enhanced Today Highlighting for Week View */
.calendar-day.week-view.current {
    background: linear-gradient(135deg, #667eea 0%, #764ba2 100%) !important;
    color: white !important;
    border-color: #5a67d8 !important;
    box-shadow: 0 15px 40px rgba(102, 126, 234, 0.4) !important;
    transform: scale(1.02);
}

.calendar-day.week-view.current::before {
    content: '';
    position: absolute;
    top: 0;
    left: 0;
    right: 0;
    bottom: 0;
    background: linear-gradient(45deg, rgba(255,255,255,0.1) 0%, rgba(255,255,255,0.05) 100%);
    border-radius: inherit;
    pointer-events: none;
}

.calendar-day.week-view.current .day-header {
    border-bottom-color: rgba(255,255,255,0.3);
}

.calendar-day.week-view.current h3 {
    color: white !important;
    text-shadow: 0 2px 4px rgba(0,0,0,0.2);
}

.calendar-day.week-view.current .day-date {
    color: rgba(255,255,255,0.95) !important;
    text-shadow: 0 2px 4px rgba(0,0,0,0.2);
}

.calendar-day.week-view.current .day-indicator {
    background: rgba(255,255,255,0.25) !important;
    color: white !important;
    border: 1px solid rgba(255,255,255,0.3);
    font-weight: 600;
    text-shadow: none;
}

.calendar-day.week-view.current .event-count {
    background: rgba(255,255,255,0.2) !important;
    color: white !important;
    border: 1px solid rgba(255,255,255,0.3);
}

/* Enhanced event styling for current day in week view */
.calendar-day.week-view.current .event-item.enhanced {
    background: rgba(255, 255, 255, 0.15) !important;
    color: white !important;
    border-left-color: rgba(255, 255, 255, 0.6) !important;
    box-shadow: 0 4px 15px rgba(0,0,0,0.2) !important;
}

.calendar-day.week-view.current .event-item.enhanced:hover {
    background: rgba(255, 255, 255, 0.25) !important;
    transform: translateX(4px) translateY(-2px) scale(1.02);
}

.calendar-day.week-view.current .event-item.enhanced .event-name {
    color: white !important;
    text-shadow: 0 1px 2px rgba(0,0,0,0.2);
}

.calendar-day.week-view.current .event-item.enhanced .event-time {
    color: rgba(255,255,255,0.9) !important;
}

.calendar-day.week-view.current .event-item.enhanced .event-venue {
    color: rgba(255,255,255,0.8) !important;
}

.calendar-day.week-view.current .event-item.enhanced .event-cover {
    color: rgba(255,255,255,0.85) !important;
}

.calendar-day.week-view.current .no-events {
    color: rgba(255, 255, 255, 0.7) !important;
}

/* Desktop and large screens - ensure full information is always shown */
@media (min-width: 1025px) {
    /* Always show full event information on desktop */
    .event-item.enhanced .event-name {
        display: block !important;
        font-size: 1rem;
    }

    .event-item.enhanced .event-time {
        display: block !important;
        font-size: 0.85rem;
    }

    .event-item.enhanced .event-venue {
        display: block !important;
        font-size: 0.85rem;
    }

    /* Hide mobile-specific elements on desktop */
    .event-item.enhanced .event-name-mobile,
    .event-item.enhanced .event-venue-mobile {
        display: none !important;
    }

    /* Enhanced spacing for desktop */
    .calendar-grid.week-view-grid {
        gap: 1rem;
    }

    .calendar-day.week-view {
        min-height: 200px;
        padding: 1rem;
    }

    .event-item.enhanced {
        padding: 0.5rem 0;
        margin-bottom: 0.3rem;
    }

    .daily-events {
        padding: 0.3rem 0;
        gap: 0.2rem;
    }

    .weekly-calendar .container {
        padding: 0 1rem;
    }
}<|MERGE_RESOLUTION|>--- conflicted
+++ resolved
@@ -1352,11 +1352,7 @@
     border-radius: 0;
 }
 
-<<<<<<< HEAD
-/* Mobile fullscreen styles - missing implementation */
-=======
 /* Mobile fullscreen styles */
->>>>>>> 8c553167
 .map-container.mobile-fullscreen {
     position: fixed;
     top: 0;
@@ -1365,7 +1361,6 @@
     height: 100vh;
     z-index: 9999;
     background: black;
-<<<<<<< HEAD
     display: flex;
     align-items: center;
     justify-content: center;
@@ -1373,21 +1368,14 @@
     border-radius: 0;
     box-shadow: none;
     transition: all 0.3s ease;
-=======
-    border-radius: 0;
-    padding: 0;
     margin: 0;
->>>>>>> 8c553167
 }
 
 .map-container.mobile-fullscreen #events-map {
     width: 100vw;
     height: 100vh;
     border-radius: 0;
-<<<<<<< HEAD
     box-shadow: none;
-=======
->>>>>>> 8c553167
 }
 
 .error-message {
@@ -2161,14 +2149,10 @@
     }
     
     .date-navigation {
-<<<<<<< HEAD
-        max-width: none;
         width: auto;
         flex-shrink: 0;
-=======
         max-width: 280px;
         margin: 0 auto;
->>>>>>> 8c553167
     }
 }
 
