--- conflicted
+++ resolved
@@ -76,17 +76,10 @@
 .city-switcher-btn {
     background: linear-gradient(135deg, rgba(255, 255, 255, 0.15) 0%, rgba(255, 255, 255, 0.25) 100%);
     border: 2px solid rgba(255, 255, 255, 0.3);
-<<<<<<< HEAD
     border-radius: 12px;
     min-width: auto;
     height: 44px;
     min-height: 44px;
-=======
-    border-radius: 20px;
-    min-width: auto;
-    height: auto;
-    min-height: 40px;
->>>>>>> a20a3f6e
     display: flex;
     align-items: center;
     justify-content: center;
@@ -1996,18 +1989,11 @@
     .city-switcher-btn {
         min-width: auto;
         width: auto;
-<<<<<<< HEAD
         min-height: 40px;
         height: 40px;
         padding: 0.4rem 0.8rem;
         gap: 0.4rem;
         border-radius: 10px;
-=======
-        min-height: 36px;
-        padding: 0.4rem 0.8rem;
-        gap: 0.4rem;
-        border-radius: 18px;
->>>>>>> a20a3f6e
     }
 
     .city-emoji {
