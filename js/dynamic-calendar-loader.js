--- conflicted
+++ resolved
@@ -342,23 +342,12 @@
                         ${recurringBadge}
                     </div>
                 </div>
-<<<<<<< HEAD
-                <div class="event-body">
-                    <div class="event-details">
-                        ${locationHtml}
-                        <div class="detail-row">
-                            <span class="label">Cover:</span>
-                            <span class="value">${event.cover}</span>
-                        </div>
-                        ${teaHtml}
-=======
                 <div class="event-details">
                     ${locationHtml}
                     ${coverHtml}
                     ${teaHtml}
                     <div class="event-links">
                         ${linksHtml}
->>>>>>> ff41ead0
                     </div>
                     ${linksHtml ? `<div class="event-links">${linksHtml}</div>` : ''}
                 </div>
