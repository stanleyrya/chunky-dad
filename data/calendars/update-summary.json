{
<<<<<<< HEAD
  "lastUpdated": "2025-08-18T17:03:05.870Z",
=======
  "lastUpdated": "2025-08-18T18:22:22.547Z",
>>>>>>> 63b700b9
  "cities": {
    "new-york": {
      "name": "New York",
      "status": "success",
      "dataLength": 4653,
      "eventCount": 7,
<<<<<<< HEAD
      "lastUpdated": "2025-08-18T17:03:05.871Z"
=======
      "lastUpdated": "2025-08-18T18:22:22.547Z"
>>>>>>> 63b700b9
    },
    "seattle": {
      "name": "Seattle",
      "status": "success",
      "dataLength": 3587,
      "eventCount": 3,
<<<<<<< HEAD
      "lastUpdated": "2025-08-18T17:03:05.871Z"
=======
      "lastUpdated": "2025-08-18T18:22:22.547Z"
>>>>>>> 63b700b9
    },
    "los-angeles": {
      "name": "Los Angeles",
      "status": "success",
      "dataLength": 4467,
      "eventCount": 4,
<<<<<<< HEAD
      "lastUpdated": "2025-08-18T17:03:05.871Z"
=======
      "lastUpdated": "2025-08-18T18:22:22.547Z"
>>>>>>> 63b700b9
    },
    "toronto": {
      "name": "Toronto",
      "status": "success",
      "dataLength": 197,
      "eventCount": 0,
<<<<<<< HEAD
      "lastUpdated": "2025-08-18T17:03:05.871Z"
=======
      "lastUpdated": "2025-08-18T18:22:22.547Z"
>>>>>>> 63b700b9
    },
    "london": {
      "name": "London",
      "status": "success",
      "dataLength": 193,
      "eventCount": 0,
<<<<<<< HEAD
      "lastUpdated": "2025-08-18T17:03:05.871Z"
=======
      "lastUpdated": "2025-08-18T18:22:22.547Z"
>>>>>>> 63b700b9
    },
    "chicago": {
      "name": "Chicago",
      "status": "success",
      "dataLength": 4755,
      "eventCount": 5,
<<<<<<< HEAD
      "lastUpdated": "2025-08-18T17:03:05.871Z"
=======
      "lastUpdated": "2025-08-18T18:22:22.547Z"
>>>>>>> 63b700b9
    },
    "berlin": {
      "name": "Berlin",
      "status": "success",
      "dataLength": 193,
      "eventCount": 0,
<<<<<<< HEAD
      "lastUpdated": "2025-08-18T17:03:05.871Z"
    },
    "palm-springs": {
      "name": "Palm Springs",
      "status": "success",
      "dataLength": 205,
      "eventCount": 0,
      "lastUpdated": "2025-08-18T17:03:05.871Z"
=======
      "lastUpdated": "2025-08-18T18:22:22.547Z"
    },
    "palm-springs": {
      "name": "Palm Springs",
      "status": "error",
      "error": "HTTP 404: Not Found",
      "lastUpdated": "2025-08-18T18:22:22.547Z"
>>>>>>> 63b700b9
    },
    "denver": {
      "name": "Denver",
      "status": "success",
      "dataLength": 1448,
      "eventCount": 1,
<<<<<<< HEAD
      "lastUpdated": "2025-08-18T17:03:05.871Z"
=======
      "lastUpdated": "2025-08-18T18:22:22.547Z"
>>>>>>> 63b700b9
    },
    "vegas": {
      "name": "Las Vegas",
      "status": "success",
      "dataLength": 1393,
      "eventCount": 1,
<<<<<<< HEAD
      "lastUpdated": "2025-08-18T17:03:05.871Z"
=======
      "lastUpdated": "2025-08-18T18:22:22.547Z"
>>>>>>> 63b700b9
    },
    "atlanta": {
      "name": "Atlanta",
      "status": "success",
      "dataLength": 1342,
      "eventCount": 1,
<<<<<<< HEAD
      "lastUpdated": "2025-08-18T17:03:05.871Z"
=======
      "lastUpdated": "2025-08-18T18:22:22.547Z"
>>>>>>> 63b700b9
    },
    "new-orleans": {
      "name": "New Orleans",
      "status": "success",
      "dataLength": 200,
      "eventCount": 0,
<<<<<<< HEAD
      "lastUpdated": "2025-08-18T17:03:05.871Z"
=======
      "lastUpdated": "2025-08-18T18:22:22.547Z"
>>>>>>> 63b700b9
    },
    "sf": {
      "name": "San Francisco",
      "status": "success",
      "dataLength": 1370,
      "eventCount": 1,
<<<<<<< HEAD
      "lastUpdated": "2025-08-18T17:03:05.871Z"
=======
      "lastUpdated": "2025-08-18T18:22:22.547Z"
>>>>>>> 63b700b9
    },
    "portland": {
      "name": "Portland",
      "status": "success",
      "dataLength": 2500,
      "eventCount": 2,
<<<<<<< HEAD
      "lastUpdated": "2025-08-18T17:03:05.871Z"
    },
    "sitges": {
      "name": "Sitges",
      "status": "success",
      "dataLength": 193,
      "eventCount": 0,
      "lastUpdated": "2025-08-18T17:03:05.871Z"
=======
      "lastUpdated": "2025-08-18T18:22:22.547Z"
>>>>>>> 63b700b9
    }
  }
}<|MERGE_RESOLUTION|>--- conflicted
+++ resolved
@@ -1,91 +1,53 @@
 {
-<<<<<<< HEAD
-  "lastUpdated": "2025-08-18T17:03:05.870Z",
-=======
   "lastUpdated": "2025-08-18T18:22:22.547Z",
->>>>>>> 63b700b9
   "cities": {
     "new-york": {
       "name": "New York",
       "status": "success",
       "dataLength": 4653,
       "eventCount": 7,
-<<<<<<< HEAD
-      "lastUpdated": "2025-08-18T17:03:05.871Z"
-=======
       "lastUpdated": "2025-08-18T18:22:22.547Z"
->>>>>>> 63b700b9
     },
     "seattle": {
       "name": "Seattle",
       "status": "success",
       "dataLength": 3587,
       "eventCount": 3,
-<<<<<<< HEAD
-      "lastUpdated": "2025-08-18T17:03:05.871Z"
-=======
       "lastUpdated": "2025-08-18T18:22:22.547Z"
->>>>>>> 63b700b9
     },
     "los-angeles": {
       "name": "Los Angeles",
       "status": "success",
       "dataLength": 4467,
       "eventCount": 4,
-<<<<<<< HEAD
-      "lastUpdated": "2025-08-18T17:03:05.871Z"
-=======
       "lastUpdated": "2025-08-18T18:22:22.547Z"
->>>>>>> 63b700b9
     },
     "toronto": {
       "name": "Toronto",
       "status": "success",
       "dataLength": 197,
       "eventCount": 0,
-<<<<<<< HEAD
-      "lastUpdated": "2025-08-18T17:03:05.871Z"
-=======
       "lastUpdated": "2025-08-18T18:22:22.547Z"
->>>>>>> 63b700b9
     },
     "london": {
       "name": "London",
       "status": "success",
       "dataLength": 193,
       "eventCount": 0,
-<<<<<<< HEAD
-      "lastUpdated": "2025-08-18T17:03:05.871Z"
-=======
       "lastUpdated": "2025-08-18T18:22:22.547Z"
->>>>>>> 63b700b9
     },
     "chicago": {
       "name": "Chicago",
       "status": "success",
       "dataLength": 4755,
       "eventCount": 5,
-<<<<<<< HEAD
-      "lastUpdated": "2025-08-18T17:03:05.871Z"
-=======
       "lastUpdated": "2025-08-18T18:22:22.547Z"
->>>>>>> 63b700b9
     },
     "berlin": {
       "name": "Berlin",
       "status": "success",
       "dataLength": 193,
       "eventCount": 0,
-<<<<<<< HEAD
-      "lastUpdated": "2025-08-18T17:03:05.871Z"
-    },
-    "palm-springs": {
-      "name": "Palm Springs",
-      "status": "success",
-      "dataLength": 205,
-      "eventCount": 0,
-      "lastUpdated": "2025-08-18T17:03:05.871Z"
-=======
       "lastUpdated": "2025-08-18T18:22:22.547Z"
     },
     "palm-springs": {
@@ -93,80 +55,48 @@
       "status": "error",
       "error": "HTTP 404: Not Found",
       "lastUpdated": "2025-08-18T18:22:22.547Z"
->>>>>>> 63b700b9
     },
     "denver": {
       "name": "Denver",
       "status": "success",
       "dataLength": 1448,
       "eventCount": 1,
-<<<<<<< HEAD
-      "lastUpdated": "2025-08-18T17:03:05.871Z"
-=======
       "lastUpdated": "2025-08-18T18:22:22.547Z"
->>>>>>> 63b700b9
     },
     "vegas": {
       "name": "Las Vegas",
       "status": "success",
       "dataLength": 1393,
       "eventCount": 1,
-<<<<<<< HEAD
-      "lastUpdated": "2025-08-18T17:03:05.871Z"
-=======
       "lastUpdated": "2025-08-18T18:22:22.547Z"
->>>>>>> 63b700b9
     },
     "atlanta": {
       "name": "Atlanta",
       "status": "success",
       "dataLength": 1342,
       "eventCount": 1,
-<<<<<<< HEAD
-      "lastUpdated": "2025-08-18T17:03:05.871Z"
-=======
       "lastUpdated": "2025-08-18T18:22:22.547Z"
->>>>>>> 63b700b9
     },
     "new-orleans": {
       "name": "New Orleans",
       "status": "success",
       "dataLength": 200,
       "eventCount": 0,
-<<<<<<< HEAD
-      "lastUpdated": "2025-08-18T17:03:05.871Z"
-=======
       "lastUpdated": "2025-08-18T18:22:22.547Z"
->>>>>>> 63b700b9
     },
     "sf": {
       "name": "San Francisco",
       "status": "success",
       "dataLength": 1370,
       "eventCount": 1,
-<<<<<<< HEAD
-      "lastUpdated": "2025-08-18T17:03:05.871Z"
-=======
       "lastUpdated": "2025-08-18T18:22:22.547Z"
->>>>>>> 63b700b9
     },
     "portland": {
       "name": "Portland",
       "status": "success",
       "dataLength": 2500,
       "eventCount": 2,
-<<<<<<< HEAD
-      "lastUpdated": "2025-08-18T17:03:05.871Z"
-    },
-    "sitges": {
-      "name": "Sitges",
-      "status": "success",
-      "dataLength": 193,
-      "eventCount": 0,
-      "lastUpdated": "2025-08-18T17:03:05.871Z"
-=======
       "lastUpdated": "2025-08-18T18:22:22.547Z"
->>>>>>> 63b700b9
     }
   }
 }